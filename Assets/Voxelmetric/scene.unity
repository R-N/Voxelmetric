%YAML 1.1
%TAG !u! tag:unity3d.com,2011:
--- !u!29 &1
SceneSettings:
  m_ObjectHideFlags: 0
  m_PVSData: 
  m_PVSObjectsArray: []
  m_PVSPortalsArray: []
  m_OcclusionBakeSettings:
    smallestOccluder: 5
    smallestHole: .25
    backfaceThreshold: 100
--- !u!104 &2
RenderSettings:
  m_ObjectHideFlags: 0
  serializedVersion: 6
  m_Fog: 0
  m_FogColor: {r: .5, g: .5, b: .5, a: 1}
  m_FogMode: 3
  m_FogDensity: .00999999978
  m_LinearFogStart: 0
  m_LinearFogEnd: 300
  m_AmbientSkyColor: {r: 1, g: 1, b: 1, a: 1}
  m_AmbientEquatorColor: {r: .551470578, g: .659229219, b: .735294104, a: 1}
  m_AmbientGroundColor: {r: .551470578, g: .659229219, b: .735294104, a: 1}
  m_AmbientIntensity: 1
  m_AmbientMode: 3
  m_SkyboxMaterial: {fileID: 0}
  m_HaloStrength: .5
  m_FlareStrength: 1
  m_FlareFadeSpeed: 3
  m_HaloTexture: {fileID: 0}
  m_SpotCookie: {fileID: 10001, guid: 0000000000000000e000000000000000, type: 0}
  m_DefaultReflectionMode: 0
  m_DefaultReflectionResolution: 128
  m_ReflectionBounces: 1
  m_ReflectionIntensity: 1
  m_CustomReflection: {fileID: 0}
  m_Sun: {fileID: 0}
--- !u!127 &3
LevelGameManager:
  m_ObjectHideFlags: 0
--- !u!157 &4
LightmapSettings:
  m_ObjectHideFlags: 0
  serializedVersion: 5
  m_GIWorkflowMode: 1
  m_LightmapsMode: 1
  m_GISettings:
    serializedVersion: 2
    m_BounceScale: 1
    m_IndirectOutputScale: 1
    m_AlbedoBoost: 1
    m_TemporalCoherenceThreshold: 1
    m_EnvironmentLightingMode: 0
    m_EnableBakedLightmaps: 1
    m_EnableRealtimeLightmaps: 0
  m_LightmapEditorSettings:
    serializedVersion: 3
    m_Resolution: 1
    m_BakeResolution: 50
    m_TextureWidth: 1024
    m_TextureHeight: 1024
    m_AOMaxDistance: 1
    m_Padding: 2
    m_CompAOExponent: 0
    m_LightmapParameters: {fileID: 0}
    m_TextureCompression: 0
    m_FinalGather: 0
    m_FinalGatherRayCount: 1024
  m_LightmapSnapshot: {fileID: 0}
  m_RuntimeCPUUsage: 25
--- !u!196 &5
NavMeshSettings:
  serializedVersion: 2
  m_ObjectHideFlags: 0
  m_BuildSettings:
    serializedVersion: 2
    agentRadius: .5
    agentHeight: 2
    agentSlope: 45
    agentClimb: .400000006
    ledgeDropHeight: 0
    maxJumpAcrossDistance: 0
    accuratePlacement: 0
    minRegionArea: 2
    cellSize: .166666657
    manualCellSize: 0
  m_NavMeshData: {fileID: 0}
--- !u!1 &37460379
GameObject:
  m_ObjectHideFlags: 0
  m_PrefabParentObject: {fileID: 0}
  m_PrefabInternal: {fileID: 0}
  serializedVersion: 4
  m_Component:
  - 224: {fileID: 37460383}
  - 222: {fileID: 37460382}
  - 114: {fileID: 37460381}
  - 114: {fileID: 37460380}
  m_Layer: 5
  m_Name: Dig
  m_TagString: Untagged
  m_Icon: {fileID: 0}
  m_NavMeshLayer: 0
  m_StaticEditorFlags: 0
  m_IsActive: 1
--- !u!114 &37460380
MonoBehaviour:
  m_ObjectHideFlags: 0
  m_PrefabParentObject: {fileID: 0}
  m_PrefabInternal: {fileID: 0}
  m_GameObject: {fileID: 37460379}
  m_Enabled: 1
  m_EditorHideFlags: 0
  m_Script: {fileID: 1392445389, guid: f5f67c52d1564df4a8936ccd202a3bd8, type: 3}
  m_Name: 
  m_EditorClassIdentifier: 
  m_Navigation:
    m_Mode: 3
    m_SelectOnUp: {fileID: 0}
    m_SelectOnDown: {fileID: 0}
    m_SelectOnLeft: {fileID: 0}
    m_SelectOnRight: {fileID: 0}
  m_Transition: 1
  m_Colors:
    m_NormalColor: {r: .220588207, g: .220588207, b: .220588207, a: .635294139}
    m_HighlightedColor: {r: .960784316, g: .960784316, b: .960784316, a: 1}
    m_PressedColor: {r: .784313738, g: .784313738, b: .784313738, a: 1}
    m_DisabledColor: {r: .784313738, g: .784313738, b: .784313738, a: .501960814}
    m_ColorMultiplier: 1
    m_FadeDuration: .100000001
  m_SpriteState:
    m_HighlightedSprite: {fileID: 0}
    m_PressedSprite: {fileID: 0}
    m_DisabledSprite: {fileID: 0}
  m_AnimationTriggers:
    m_NormalTrigger: Normal
    m_HighlightedTrigger: Highlighted
    m_PressedTrigger: Pressed
    m_DisabledTrigger: Disabled
  m_Interactable: 1
  m_TargetGraphic: {fileID: 37460381}
  m_OnClick:
    m_PersistentCalls:
      m_Calls:
      - m_Target: {fileID: 297876187}
        m_MethodName: SetType
        m_Mode: 5
        m_Arguments:
          m_ObjectArgument: {fileID: 0}
          m_ObjectArgumentAssemblyTypeName: UnityEngine.Object, UnityEngine
          m_IntArgument: 0
          m_FloatArgument: 0
          m_StringArgument: air
          m_BoolArgument: 0
        m_CallState: 2
    m_TypeName: UnityEngine.UI.Button+ButtonClickedEvent, UnityEngine.UI, Version=1.0.0.0,
      Culture=neutral, PublicKeyToken=null
--- !u!114 &37460381
MonoBehaviour:
  m_ObjectHideFlags: 0
  m_PrefabParentObject: {fileID: 0}
  m_PrefabInternal: {fileID: 0}
  m_GameObject: {fileID: 37460379}
  m_Enabled: 1
  m_EditorHideFlags: 0
  m_Script: {fileID: -765806418, guid: f5f67c52d1564df4a8936ccd202a3bd8, type: 3}
  m_Name: 
  m_EditorClassIdentifier: 
  m_Material: {fileID: 0}
  m_Color: {r: 1, g: 1, b: 1, a: 1}
  m_Sprite: {fileID: 0}
  m_Type: 1
  m_PreserveAspect: 0
  m_FillCenter: 1
  m_FillMethod: 4
  m_FillAmount: 1
  m_FillClockwise: 1
  m_FillOrigin: 0
--- !u!222 &37460382
CanvasRenderer:
  m_ObjectHideFlags: 0
  m_PrefabParentObject: {fileID: 0}
  m_PrefabInternal: {fileID: 0}
  m_GameObject: {fileID: 37460379}
--- !u!224 &37460383
RectTransform:
  m_ObjectHideFlags: 0
  m_PrefabParentObject: {fileID: 0}
  m_PrefabInternal: {fileID: 0}
  m_GameObject: {fileID: 37460379}
  m_LocalRotation: {x: 0, y: 0, z: 0, w: 1}
  m_LocalPosition: {x: 0, y: 0, z: 0}
  m_LocalScale: {x: 1, y: 1, z: 1}
  m_Children:
  - {fileID: 1938960428}
  m_Father: {fileID: 416587706}
  m_RootOrder: 1
  m_AnchorMin: {x: 0, y: .853000045}
  m_AnchorMax: {x: .0558787398, y: .928374171}
  m_AnchoredPosition: {x: -3.05175781e-05, y: -6.10351562e-05}
  m_SizeDelta: {x: 3.05180001e-05, y: -.000167849998}
  m_Pivot: {x: .5, y: .5}
--- !u!1 &174744769
GameObject:
  m_ObjectHideFlags: 0
  m_PrefabParentObject: {fileID: 0}
  m_PrefabInternal: {fileID: 0}
  serializedVersion: 4
  m_Component:
  - 224: {fileID: 174744770}
  - 222: {fileID: 174744772}
  - 114: {fileID: 174744771}
  m_Layer: 5
  m_Name: Text
  m_TagString: Untagged
  m_Icon: {fileID: 0}
  m_NavMeshLayer: 0
  m_StaticEditorFlags: 0
  m_IsActive: 1
--- !u!224 &174744770
RectTransform:
  m_ObjectHideFlags: 0
  m_PrefabParentObject: {fileID: 0}
  m_PrefabInternal: {fileID: 0}
  m_GameObject: {fileID: 174744769}
  m_LocalRotation: {x: 0, y: 0, z: 0, w: 1}
  m_LocalPosition: {x: 0, y: 0, z: 0}
  m_LocalScale: {x: 1, y: 1, z: 1}
  m_Children: []
  m_Father: {fileID: 1382781626}
  m_RootOrder: 0
  m_AnchorMin: {x: 0, y: 0}
  m_AnchorMax: {x: 1, y: 1}
  m_AnchoredPosition: {x: 0, y: 0}
  m_SizeDelta: {x: 0, y: 0}
  m_Pivot: {x: .5, y: .5}
--- !u!114 &174744771
MonoBehaviour:
  m_ObjectHideFlags: 0
  m_PrefabParentObject: {fileID: 0}
  m_PrefabInternal: {fileID: 0}
  m_GameObject: {fileID: 174744769}
  m_Enabled: 1
  m_EditorHideFlags: 0
  m_Script: {fileID: 708705254, guid: f5f67c52d1564df4a8936ccd202a3bd8, type: 3}
  m_Name: 
  m_EditorClassIdentifier: 
  m_Material: {fileID: 0}
  m_Color: {r: .801470578, g: .801470578, b: .801470578, a: 1}
  m_FontData:
    m_Font: {fileID: 10102, guid: 0000000000000000e000000000000000, type: 0}
    m_FontSize: 14
    m_FontStyle: 0
    m_BestFit: 0
    m_MinSize: 10
    m_MaxSize: 40
    m_Alignment: 4
    m_RichText: 1
    m_HorizontalOverflow: 0
    m_VerticalOverflow: 0
    m_LineSpacing: 1
  m_Text: 
--- !u!222 &174744772
CanvasRenderer:
  m_ObjectHideFlags: 0
  m_PrefabParentObject: {fileID: 0}
  m_PrefabInternal: {fileID: 0}
  m_GameObject: {fileID: 174744769}
--- !u!1 &297876181
GameObject:
  m_ObjectHideFlags: 0
  m_PrefabParentObject: {fileID: 0}
  m_PrefabInternal: {fileID: 0}
  serializedVersion: 4
  m_Component:
  - 4: {fileID: 297876186}
  - 20: {fileID: 297876185}
  - 92: {fileID: 297876184}
  - 124: {fileID: 297876183}
  - 81: {fileID: 297876182}
  - 114: {fileID: 297876188}
  - 114: {fileID: 297876187}
  m_Layer: 0
  m_Name: Main Camera
  m_TagString: MainCamera
  m_Icon: {fileID: 0}
  m_NavMeshLayer: 0
  m_StaticEditorFlags: 0
  m_IsActive: 1
--- !u!81 &297876182
AudioListener:
  m_ObjectHideFlags: 0
  m_PrefabParentObject: {fileID: 0}
  m_PrefabInternal: {fileID: 0}
  m_GameObject: {fileID: 297876181}
  m_Enabled: 1
--- !u!124 &297876183
Behaviour:
  m_ObjectHideFlags: 0
  m_PrefabParentObject: {fileID: 0}
  m_PrefabInternal: {fileID: 0}
  m_GameObject: {fileID: 297876181}
  m_Enabled: 1
--- !u!92 &297876184
Behaviour:
  m_ObjectHideFlags: 0
  m_PrefabParentObject: {fileID: 0}
  m_PrefabInternal: {fileID: 0}
  m_GameObject: {fileID: 297876181}
  m_Enabled: 1
--- !u!20 &297876185
Camera:
  m_ObjectHideFlags: 0
  m_PrefabParentObject: {fileID: 0}
  m_PrefabInternal: {fileID: 0}
  m_GameObject: {fileID: 297876181}
  m_Enabled: 1
  serializedVersion: 2
  m_ClearFlags: 1
  m_BackGroundColor: {r: .625, g: .937931001, b: 1, a: .0196078438}
  m_NormalizedViewPortRect:
    serializedVersion: 2
    x: 0
    y: 0
    width: 1
    height: 1
  near clip plane: .300000012
  far clip plane: 1000
  field of view: 60
  orthographic: 0
  orthographic size: 5
  m_Depth: -1
  m_CullingMask:
    serializedVersion: 2
    m_Bits: 4294967295
  m_RenderingPath: 3
  m_TargetTexture: {fileID: 0}
  m_TargetDisplay: 0
  m_HDR: 0
  m_OcclusionCulling: 1
  m_StereoConvergence: 10
  m_StereoSeparation: .0219999999
  m_StereoMirrorMode: 0
--- !u!4 &297876186
Transform:
  m_ObjectHideFlags: 0
  m_PrefabParentObject: {fileID: 0}
  m_PrefabInternal: {fileID: 0}
  m_GameObject: {fileID: 297876181}
  m_LocalRotation: {x: -.421877205, y: -.562778592, z: .407758027, w: -.582265615}
  m_LocalPosition: {x: -22.8170033, y: 21.7001476, z: 4.67524576}
  m_LocalScale: {x: 1, y: 1, z: 1}
  m_Children: []
  m_Father: {fileID: 0}
  m_RootOrder: 4
--- !u!114 &297876187
MonoBehaviour:
  m_ObjectHideFlags: 0
  m_PrefabParentObject: {fileID: 0}
  m_PrefabInternal: {fileID: 0}
  m_GameObject: {fileID: 297876181}
  m_Enabled: 1
  m_EditorHideFlags: 0
  m_Script: {fileID: 11500000, guid: c3509fc5109a53f4988b6902cb51cb48, type: 3}
  m_Name: 
  m_EditorClassIdentifier: 
  blockToPlace: air
  selectedBlockText: {fileID: 174744771}
  saveProgressText: {fileID: 608833865}
--- !u!114 &297876188
MonoBehaviour:
  m_ObjectHideFlags: 0
  m_PrefabParentObject: {fileID: 0}
  m_PrefabInternal: {fileID: 0}
  m_GameObject: {fileID: 297876181}
  m_Enabled: 1
  m_EditorHideFlags: 0
  m_Script: {fileID: 11500000, guid: c8ee79f457d68c64abf6acf09d8cb5c3, type: 3}
  m_Name: 
  m_EditorClassIdentifier: 
--- !u!1 &312836251
GameObject:
  m_ObjectHideFlags: 0
  m_PrefabParentObject: {fileID: 0}
  m_PrefabInternal: {fileID: 0}
  serializedVersion: 4
  m_Component:
  - 4: {fileID: 312836253}
  - 108: {fileID: 312836252}
  m_Layer: 0
  m_Name: Directional light Inverted
  m_TagString: Untagged
  m_Icon: {fileID: 0}
  m_NavMeshLayer: 0
  m_StaticEditorFlags: 0
  m_IsActive: 1
--- !u!108 &312836252
Light:
  m_ObjectHideFlags: 0
  m_PrefabParentObject: {fileID: 0}
  m_PrefabInternal: {fileID: 0}
  m_GameObject: {fileID: 312836251}
  m_Enabled: 1
  serializedVersion: 6
  m_Type: 1
  m_Color: {r: 1, g: .995334685, b: .83088237, a: 1}
  m_Intensity: .850000024
  m_Range: 10
  m_SpotAngle: 30
  m_CookieSize: 10
  m_Shadows:
    m_Type: 0
    m_Resolution: -1
    m_Strength: 1
    m_Bias: .0500000007
    m_NormalBias: .400000006
  m_Cookie: {fileID: 0}
  m_DrawHalo: 0
  m_Flare: {fileID: 0}
  m_RenderMode: 0
  m_CullingMask:
    serializedVersion: 2
    m_Bits: 4294967295
  m_Lightmapping: 1
  m_BounceIntensity: 1
  m_ShadowRadius: 0
  m_ShadowAngle: 0
  m_AreaSize: {x: 1, y: 1}
--- !u!4 &312836253
Transform:
  m_ObjectHideFlags: 0
  m_PrefabParentObject: {fileID: 0}
  m_PrefabInternal: {fileID: 0}
  m_GameObject: {fileID: 312836251}
  m_LocalRotation: {x: -.0729530826, y: .970660508, z: .223210037, w: .0517045408}
  m_LocalPosition: {x: 456.455017, y: -155.577301, z: 43.0275574}
  m_LocalScale: {x: 1, y: 1, z: 1}
  m_Children: []
  m_Father: {fileID: 0}
  m_RootOrder: 1
--- !u!1 &346210627
GameObject:
  m_ObjectHideFlags: 0
  m_PrefabParentObject: {fileID: 0}
  m_PrefabInternal: {fileID: 0}
  serializedVersion: 4
  m_Component:
  - 224: {fileID: 346210628}
  - 222: {fileID: 346210630}
  - 114: {fileID: 346210629}
  m_Layer: 5
  m_Name: Text
  m_TagString: Untagged
  m_Icon: {fileID: 0}
  m_NavMeshLayer: 0
  m_StaticEditorFlags: 0
  m_IsActive: 1
--- !u!224 &346210628
RectTransform:
  m_ObjectHideFlags: 0
  m_PrefabParentObject: {fileID: 0}
  m_PrefabInternal: {fileID: 0}
  m_GameObject: {fileID: 346210627}
  m_LocalRotation: {x: 0, y: 0, z: 0, w: 1}
  m_LocalPosition: {x: 0, y: 0, z: 0}
  m_LocalScale: {x: 1, y: 1, z: 1}
  m_Children: []
  m_Father: {fileID: 722256522}
  m_RootOrder: 0
  m_AnchorMin: {x: 0, y: 0}
  m_AnchorMax: {x: 1, y: 1}
  m_AnchoredPosition: {x: 0, y: 0}
  m_SizeDelta: {x: 0, y: 0}
  m_Pivot: {x: .5, y: .5}
--- !u!114 &346210629
MonoBehaviour:
  m_ObjectHideFlags: 0
  m_PrefabParentObject: {fileID: 0}
  m_PrefabInternal: {fileID: 0}
  m_GameObject: {fileID: 346210627}
  m_Enabled: 1
  m_EditorHideFlags: 0
  m_Script: {fileID: 708705254, guid: f5f67c52d1564df4a8936ccd202a3bd8, type: 3}
  m_Name: 
  m_EditorClassIdentifier: 
  m_Material: {fileID: 0}
  m_Color: {r: .801470578, g: .801470578, b: .801470578, a: 1}
  m_FontData:
    m_Font: {fileID: 10102, guid: 0000000000000000e000000000000000, type: 0}
    m_FontSize: 14
    m_FontStyle: 0
    m_BestFit: 0
    m_MinSize: 10
    m_MaxSize: 40
    m_Alignment: 4
    m_RichText: 1
    m_HorizontalOverflow: 0
    m_VerticalOverflow: 0
    m_LineSpacing: 1
  m_Text: Dirt
--- !u!222 &346210630
CanvasRenderer:
  m_ObjectHideFlags: 0
  m_PrefabParentObject: {fileID: 0}
  m_PrefabInternal: {fileID: 0}
  m_GameObject: {fileID: 346210627}
--- !u!1 &416587702
GameObject:
  m_ObjectHideFlags: 0
  m_PrefabParentObject: {fileID: 0}
  m_PrefabInternal: {fileID: 0}
  serializedVersion: 4
  m_Component:
  - 224: {fileID: 416587706}
  - 223: {fileID: 416587705}
  - 114: {fileID: 416587704}
  - 114: {fileID: 416587703}
  m_Layer: 5
  m_Name: Canvas
  m_TagString: Untagged
  m_Icon: {fileID: 0}
  m_NavMeshLayer: 0
  m_StaticEditorFlags: 0
  m_IsActive: 1
--- !u!114 &416587703
MonoBehaviour:
  m_ObjectHideFlags: 0
  m_PrefabParentObject: {fileID: 0}
  m_PrefabInternal: {fileID: 0}
  m_GameObject: {fileID: 416587702}
  m_Enabled: 1
  m_EditorHideFlags: 0
  m_Script: {fileID: 1301386320, guid: f5f67c52d1564df4a8936ccd202a3bd8, type: 3}
  m_Name: 
  m_EditorClassIdentifier: 
  m_IgnoreReversedGraphics: 1
  m_BlockingObjects: 0
  m_BlockingMask:
    serializedVersion: 2
    m_Bits: 4294967295
--- !u!114 &416587704
MonoBehaviour:
  m_ObjectHideFlags: 0
  m_PrefabParentObject: {fileID: 0}
  m_PrefabInternal: {fileID: 0}
  m_GameObject: {fileID: 416587702}
  m_Enabled: 1
  m_EditorHideFlags: 0
  m_Script: {fileID: 1980459831, guid: f5f67c52d1564df4a8936ccd202a3bd8, type: 3}
  m_Name: 
  m_EditorClassIdentifier: 
  m_UiScaleMode: 0
  m_ReferencePixelsPerUnit: 100
  m_ScaleFactor: 1
  m_ReferenceResolution: {x: 800, y: 600}
  m_ScreenMatchMode: 0
  m_MatchWidthOrHeight: 0
  m_PhysicalUnit: 3
  m_FallbackScreenDPI: 96
  m_DefaultSpriteDPI: 96
  m_DynamicPixelsPerUnit: 1
--- !u!223 &416587705
Canvas:
  m_ObjectHideFlags: 0
  m_PrefabParentObject: {fileID: 0}
  m_PrefabInternal: {fileID: 0}
  m_GameObject: {fileID: 416587702}
  m_Enabled: 1
  serializedVersion: 2
  m_RenderMode: 0
  m_Camera: {fileID: 0}
  m_PlaneDistance: 100
  m_PixelPerfect: 0
  m_ReceivesEvents: 1
  m_OverrideSorting: 0
  m_OverridePixelPerfect: 0
  m_SortingLayerID: 0
  m_SortingOrder: 0
--- !u!224 &416587706
RectTransform:
  m_ObjectHideFlags: 0
  m_PrefabParentObject: {fileID: 0}
  m_PrefabInternal: {fileID: 0}
  m_GameObject: {fileID: 416587702}
  m_LocalRotation: {x: 0, y: 0, z: 0, w: 1}
  m_LocalPosition: {x: 0, y: 0, z: 0}
  m_LocalScale: {x: 0, y: 0, z: 0}
  m_Children:
  - {fileID: 1036649668}
  - {fileID: 37460383}
  - {fileID: 820451824}
  - {fileID: 722256522}
  - {fileID: 628789248}
  - {fileID: 783904724}
  - {fileID: 2141417645}
  - {fileID: 916014974}
  - {fileID: 1113928248}
  - {fileID: 1207571764}
  - {fileID: 1382781626}
  m_Father: {fileID: 0}
  m_RootOrder: 6
  m_AnchorMin: {x: 0, y: 0}
  m_AnchorMax: {x: 0, y: 0}
  m_AnchoredPosition: {x: 0, y: 0}
  m_SizeDelta: {x: 0, y: 0}
  m_Pivot: {x: 0, y: 0}
--- !u!1 &608833863
GameObject:
  m_ObjectHideFlags: 0
  m_PrefabParentObject: {fileID: 0}
  m_PrefabInternal: {fileID: 0}
  serializedVersion: 4
  m_Component:
  - 224: {fileID: 608833864}
  - 222: {fileID: 608833866}
  - 114: {fileID: 608833865}
  m_Layer: 5
  m_Name: Text
  m_TagString: Untagged
  m_Icon: {fileID: 0}
  m_NavMeshLayer: 0
  m_StaticEditorFlags: 0
  m_IsActive: 1
--- !u!224 &608833864
RectTransform:
  m_ObjectHideFlags: 0
  m_PrefabParentObject: {fileID: 0}
  m_PrefabInternal: {fileID: 0}
  m_GameObject: {fileID: 608833863}
  m_LocalRotation: {x: 0, y: 0, z: 0, w: 1}
  m_LocalPosition: {x: 0, y: 0, z: 0}
  m_LocalScale: {x: 1, y: 1, z: 1}
  m_Children: []
  m_Father: {fileID: 1207571764}
  m_RootOrder: 0
  m_AnchorMin: {x: 0, y: 0}
  m_AnchorMax: {x: 1, y: 1}
  m_AnchoredPosition: {x: 0, y: 0}
  m_SizeDelta: {x: 0, y: 0}
  m_Pivot: {x: .5, y: .5}
--- !u!114 &608833865
MonoBehaviour:
  m_ObjectHideFlags: 0
  m_PrefabParentObject: {fileID: 0}
  m_PrefabInternal: {fileID: 0}
  m_GameObject: {fileID: 608833863}
  m_Enabled: 1
  m_EditorHideFlags: 0
  m_Script: {fileID: 708705254, guid: f5f67c52d1564df4a8936ccd202a3bd8, type: 3}
  m_Name: 
  m_EditorClassIdentifier: 
  m_Material: {fileID: 0}
  m_Color: {r: .801470578, g: .801470578, b: .801470578, a: 1}
  m_FontData:
    m_Font: {fileID: 10102, guid: 0000000000000000e000000000000000, type: 0}
    m_FontSize: 14
    m_FontStyle: 0
    m_BestFit: 0
    m_MinSize: 10
    m_MaxSize: 40
    m_Alignment: 4
    m_RichText: 1
    m_HorizontalOverflow: 0
    m_VerticalOverflow: 0
    m_LineSpacing: 1
  m_Text: Save
--- !u!222 &608833866
CanvasRenderer:
  m_ObjectHideFlags: 0
  m_PrefabParentObject: {fileID: 0}
  m_PrefabInternal: {fileID: 0}
  m_GameObject: {fileID: 608833863}
--- !u!1 &628789247
GameObject:
  m_ObjectHideFlags: 0
  m_PrefabParentObject: {fileID: 0}
  m_PrefabInternal: {fileID: 0}
  serializedVersion: 4
  m_Component:
  - 224: {fileID: 628789248}
  - 222: {fileID: 628789251}
  - 114: {fileID: 628789250}
  - 114: {fileID: 628789249}
  m_Layer: 5
  m_Name: Grass
  m_TagString: Untagged
  m_Icon: {fileID: 0}
  m_NavMeshLayer: 0
  m_StaticEditorFlags: 0
  m_IsActive: 1
--- !u!224 &628789248
RectTransform:
  m_ObjectHideFlags: 0
  m_PrefabParentObject: {fileID: 0}
  m_PrefabInternal: {fileID: 0}
  m_GameObject: {fileID: 628789247}
  m_LocalRotation: {x: 0, y: 0, z: 0, w: 1}
  m_LocalPosition: {x: 0, y: 0, z: 0}
  m_LocalScale: {x: 1, y: 1, z: 1}
  m_Children:
  - {fileID: 1845043972}
  m_Father: {fileID: 416587706}
  m_RootOrder: 4
  m_AnchorMin: {x: 0, y: .614245713}
  m_AnchorMax: {x: .0558787398, y: .692415237}
  m_AnchoredPosition: {x: 3.05175781e-05, y: 1.52587891e-05}
  m_SizeDelta: {x: 0, y: 7.62939999e-06}
  m_Pivot: {x: .5, y: .5}
--- !u!114 &628789249
MonoBehaviour:
  m_ObjectHideFlags: 0
  m_PrefabParentObject: {fileID: 0}
  m_PrefabInternal: {fileID: 0}
  m_GameObject: {fileID: 628789247}
  m_Enabled: 1
  m_EditorHideFlags: 0
  m_Script: {fileID: 1392445389, guid: f5f67c52d1564df4a8936ccd202a3bd8, type: 3}
  m_Name: 
  m_EditorClassIdentifier: 
  m_Navigation:
    m_Mode: 3
    m_SelectOnUp: {fileID: 0}
    m_SelectOnDown: {fileID: 0}
    m_SelectOnLeft: {fileID: 0}
    m_SelectOnRight: {fileID: 0}
  m_Transition: 1
  m_Colors:
    m_NormalColor: {r: .220588207, g: .220588207, b: .220588207, a: .635294139}
    m_HighlightedColor: {r: .960784316, g: .960784316, b: .960784316, a: 1}
    m_PressedColor: {r: .784313738, g: .784313738, b: .784313738, a: 1}
    m_DisabledColor: {r: .784313738, g: .784313738, b: .784313738, a: .501960814}
    m_ColorMultiplier: 1
    m_FadeDuration: .100000001
  m_SpriteState:
    m_HighlightedSprite: {fileID: 0}
    m_PressedSprite: {fileID: 0}
    m_DisabledSprite: {fileID: 0}
  m_AnimationTriggers:
    m_NormalTrigger: Normal
    m_HighlightedTrigger: Highlighted
    m_PressedTrigger: Pressed
    m_DisabledTrigger: Disabled
  m_Interactable: 1
  m_TargetGraphic: {fileID: 628789250}
  m_OnClick:
    m_PersistentCalls:
      m_Calls:
      - m_Target: {fileID: 297876187}
        m_MethodName: SetType
        m_Mode: 5
        m_Arguments:
          m_ObjectArgument: {fileID: 0}
          m_ObjectArgumentAssemblyTypeName: UnityEngine.Object, UnityEngine
          m_IntArgument: 4
          m_FloatArgument: 0
          m_StringArgument: grass
          m_BoolArgument: 0
        m_CallState: 2
    m_TypeName: UnityEngine.UI.Button+ButtonClickedEvent, UnityEngine.UI, Version=1.0.0.0,
      Culture=neutral, PublicKeyToken=null
--- !u!114 &628789250
MonoBehaviour:
  m_ObjectHideFlags: 0
  m_PrefabParentObject: {fileID: 0}
  m_PrefabInternal: {fileID: 0}
  m_GameObject: {fileID: 628789247}
  m_Enabled: 1
  m_EditorHideFlags: 0
  m_Script: {fileID: -765806418, guid: f5f67c52d1564df4a8936ccd202a3bd8, type: 3}
  m_Name: 
  m_EditorClassIdentifier: 
  m_Material: {fileID: 0}
  m_Color: {r: 1, g: 1, b: 1, a: 1}
  m_Sprite: {fileID: 0}
  m_Type: 1
  m_PreserveAspect: 0
  m_FillCenter: 1
  m_FillMethod: 4
  m_FillAmount: 1
  m_FillClockwise: 1
  m_FillOrigin: 0
--- !u!222 &628789251
CanvasRenderer:
  m_ObjectHideFlags: 0
  m_PrefabParentObject: {fileID: 0}
  m_PrefabInternal: {fileID: 0}
  m_GameObject: {fileID: 628789247}
--- !u!1 &722256521
GameObject:
  m_ObjectHideFlags: 0
  m_PrefabParentObject: {fileID: 0}
  m_PrefabInternal: {fileID: 0}
  serializedVersion: 4
  m_Component:
  - 224: {fileID: 722256522}
  - 222: {fileID: 722256525}
  - 114: {fileID: 722256524}
  - 114: {fileID: 722256523}
  m_Layer: 5
  m_Name: Dirt
  m_TagString: Untagged
  m_Icon: {fileID: 0}
  m_NavMeshLayer: 0
  m_StaticEditorFlags: 0
  m_IsActive: 1
--- !u!224 &722256522
RectTransform:
  m_ObjectHideFlags: 0
  m_PrefabParentObject: {fileID: 0}
  m_PrefabInternal: {fileID: 0}
  m_GameObject: {fileID: 722256521}
  m_LocalRotation: {x: 0, y: 0, z: 0, w: 1}
  m_LocalPosition: {x: 0, y: 0, z: 0}
  m_LocalScale: {x: 1, y: 1, z: 1}
  m_Children:
  - {fileID: 346210628}
  m_Father: {fileID: 416587706}
  m_RootOrder: 3
  m_AnchorMin: {x: 0, y: .692415237}
  m_AnchorMax: {x: .0558787398, y: .773660958}
  m_AnchoredPosition: {x: 3.05175781e-05, y: 0}
  m_SizeDelta: {x: 0, y: -2.28879999e-05}
  m_Pivot: {x: .5, y: .5}
--- !u!114 &722256523
MonoBehaviour:
  m_ObjectHideFlags: 0
  m_PrefabParentObject: {fileID: 0}
  m_PrefabInternal: {fileID: 0}
  m_GameObject: {fileID: 722256521}
  m_Enabled: 1
  m_EditorHideFlags: 0
  m_Script: {fileID: 1392445389, guid: f5f67c52d1564df4a8936ccd202a3bd8, type: 3}
  m_Name: 
  m_EditorClassIdentifier: 
  m_Navigation:
    m_Mode: 3
    m_SelectOnUp: {fileID: 0}
    m_SelectOnDown: {fileID: 0}
    m_SelectOnLeft: {fileID: 0}
    m_SelectOnRight: {fileID: 0}
  m_Transition: 1
  m_Colors:
    m_NormalColor: {r: .220588207, g: .220588207, b: .220588207, a: .635294139}
    m_HighlightedColor: {r: .960784316, g: .960784316, b: .960784316, a: 1}
    m_PressedColor: {r: .784313738, g: .784313738, b: .784313738, a: 1}
    m_DisabledColor: {r: .784313738, g: .784313738, b: .784313738, a: .501960814}
    m_ColorMultiplier: 1
    m_FadeDuration: .100000001
  m_SpriteState:
    m_HighlightedSprite: {fileID: 0}
    m_PressedSprite: {fileID: 0}
    m_DisabledSprite: {fileID: 0}
  m_AnimationTriggers:
    m_NormalTrigger: Normal
    m_HighlightedTrigger: Highlighted
    m_PressedTrigger: Pressed
    m_DisabledTrigger: Disabled
  m_Interactable: 1
  m_TargetGraphic: {fileID: 722256524}
  m_OnClick:
    m_PersistentCalls:
      m_Calls:
      - m_Target: {fileID: 297876187}
        m_MethodName: SetType
        m_Mode: 5
        m_Arguments:
          m_ObjectArgument: {fileID: 0}
          m_ObjectArgumentAssemblyTypeName: UnityEngine.Object, UnityEngine
          m_IntArgument: 2
          m_FloatArgument: 0
          m_StringArgument: dirt
          m_BoolArgument: 0
        m_CallState: 2
    m_TypeName: UnityEngine.UI.Button+ButtonClickedEvent, UnityEngine.UI, Version=1.0.0.0,
      Culture=neutral, PublicKeyToken=null
--- !u!114 &722256524
MonoBehaviour:
  m_ObjectHideFlags: 0
  m_PrefabParentObject: {fileID: 0}
  m_PrefabInternal: {fileID: 0}
  m_GameObject: {fileID: 722256521}
  m_Enabled: 1
  m_EditorHideFlags: 0
  m_Script: {fileID: -765806418, guid: f5f67c52d1564df4a8936ccd202a3bd8, type: 3}
  m_Name: 
  m_EditorClassIdentifier: 
  m_Material: {fileID: 0}
  m_Color: {r: 1, g: 1, b: 1, a: 1}
  m_Sprite: {fileID: 0}
  m_Type: 1
  m_PreserveAspect: 0
  m_FillCenter: 1
  m_FillMethod: 4
  m_FillAmount: 1
  m_FillClockwise: 1
  m_FillOrigin: 0
--- !u!222 &722256525
CanvasRenderer:
  m_ObjectHideFlags: 0
  m_PrefabParentObject: {fileID: 0}
  m_PrefabInternal: {fileID: 0}
  m_GameObject: {fileID: 722256521}
--- !u!1 &783904723
GameObject:
  m_ObjectHideFlags: 0
  m_PrefabParentObject: {fileID: 0}
  m_PrefabInternal: {fileID: 0}
  serializedVersion: 4
  m_Component:
  - 224: {fileID: 783904724}
  - 222: {fileID: 783904727}
  - 114: {fileID: 783904726}
  - 114: {fileID: 783904725}
  m_Layer: 5
  m_Name: Wild Grass
  m_TagString: Untagged
  m_Icon: {fileID: 0}
  m_NavMeshLayer: 0
  m_StaticEditorFlags: 0
  m_IsActive: 1
--- !u!224 &783904724
RectTransform:
  m_ObjectHideFlags: 0
  m_PrefabParentObject: {fileID: 0}
  m_PrefabInternal: {fileID: 0}
  m_GameObject: {fileID: 783904723}
  m_LocalRotation: {x: 0, y: 0, z: 0, w: 1}
  m_LocalPosition: {x: 0, y: 0, z: 0}
  m_LocalScale: {x: 1, y: 1, z: 1}
  m_Children:
  - {fileID: 1350949830}
  m_Father: {fileID: 416587706}
  m_RootOrder: 5
  m_AnchorMin: {x: 0, y: .535558939}
  m_AnchorMax: {x: .0558787398, y: .614245713}
  m_AnchoredPosition: {x: .0250244141, y: -1.14440918e-05}
  m_SizeDelta: {x: -.0500110015, y: -1.52590001e-05}
  m_Pivot: {x: .5, y: .5}
--- !u!114 &783904725
MonoBehaviour:
  m_ObjectHideFlags: 0
  m_PrefabParentObject: {fileID: 0}
  m_PrefabInternal: {fileID: 0}
  m_GameObject: {fileID: 783904723}
  m_Enabled: 1
  m_EditorHideFlags: 0
  m_Script: {fileID: 1392445389, guid: f5f67c52d1564df4a8936ccd202a3bd8, type: 3}
  m_Name: 
  m_EditorClassIdentifier: 
  m_Navigation:
    m_Mode: 3
    m_SelectOnUp: {fileID: 0}
    m_SelectOnDown: {fileID: 0}
    m_SelectOnLeft: {fileID: 0}
    m_SelectOnRight: {fileID: 0}
  m_Transition: 1
  m_Colors:
    m_NormalColor: {r: .220588207, g: .220588207, b: .220588207, a: .635294139}
    m_HighlightedColor: {r: .960784316, g: .960784316, b: .960784316, a: 1}
    m_PressedColor: {r: .784313738, g: .784313738, b: .784313738, a: 1}
    m_DisabledColor: {r: .784313738, g: .784313738, b: .784313738, a: .501960814}
    m_ColorMultiplier: 1
    m_FadeDuration: .100000001
  m_SpriteState:
    m_HighlightedSprite: {fileID: 0}
    m_PressedSprite: {fileID: 0}
    m_DisabledSprite: {fileID: 0}
  m_AnimationTriggers:
    m_NormalTrigger: Normal
    m_HighlightedTrigger: Highlighted
    m_PressedTrigger: Pressed
    m_DisabledTrigger: Disabled
  m_Interactable: 1
  m_TargetGraphic: {fileID: 783904726}
  m_OnClick:
    m_PersistentCalls:
      m_Calls:
      - m_Target: {fileID: 297876187}
        m_MethodName: SetType
        m_Mode: 5
        m_Arguments:
          m_ObjectArgument: {fileID: 0}
          m_ObjectArgumentAssemblyTypeName: UnityEngine.Object, UnityEngine
          m_IntArgument: 3
          m_FloatArgument: 0
          m_StringArgument: wildgrass
          m_BoolArgument: 0
        m_CallState: 2
    m_TypeName: UnityEngine.UI.Button+ButtonClickedEvent, UnityEngine.UI, Version=1.0.0.0,
      Culture=neutral, PublicKeyToken=null
--- !u!114 &783904726
MonoBehaviour:
  m_ObjectHideFlags: 0
  m_PrefabParentObject: {fileID: 0}
  m_PrefabInternal: {fileID: 0}
  m_GameObject: {fileID: 783904723}
  m_Enabled: 1
  m_EditorHideFlags: 0
  m_Script: {fileID: -765806418, guid: f5f67c52d1564df4a8936ccd202a3bd8, type: 3}
  m_Name: 
  m_EditorClassIdentifier: 
  m_Material: {fileID: 0}
  m_Color: {r: 1, g: 1, b: 1, a: 1}
  m_Sprite: {fileID: 0}
  m_Type: 1
  m_PreserveAspect: 0
  m_FillCenter: 1
  m_FillMethod: 4
  m_FillAmount: 1
  m_FillClockwise: 1
  m_FillOrigin: 0
--- !u!222 &783904727
CanvasRenderer:
  m_ObjectHideFlags: 0
  m_PrefabParentObject: {fileID: 0}
  m_PrefabInternal: {fileID: 0}
  m_GameObject: {fileID: 783904723}
--- !u!1 &820451823
GameObject:
  m_ObjectHideFlags: 0
  m_PrefabParentObject: {fileID: 0}
  m_PrefabInternal: {fileID: 0}
  serializedVersion: 4
  m_Component:
  - 224: {fileID: 820451824}
  - 222: {fileID: 820451827}
  - 114: {fileID: 820451826}
  - 114: {fileID: 820451825}
  m_Layer: 5
  m_Name: Stone
  m_TagString: Untagged
  m_Icon: {fileID: 0}
  m_NavMeshLayer: 0
  m_StaticEditorFlags: 0
  m_IsActive: 1
--- !u!224 &820451824
RectTransform:
  m_ObjectHideFlags: 0
  m_PrefabParentObject: {fileID: 0}
  m_PrefabInternal: {fileID: 0}
  m_GameObject: {fileID: 820451823}
  m_LocalRotation: {x: 0, y: 0, z: 0, w: 1}
  m_LocalPosition: {x: 0, y: 0, z: 0}
  m_LocalScale: {x: 1, y: 1, z: 1}
  m_Children:
  - {fileID: 1422403589}
  m_Father: {fileID: 416587706}
  m_RootOrder: 2
  m_AnchorMin: {x: 0, y: .773660958}
  m_AnchorMax: {x: .0558787398, y: .853000045}
  m_AnchoredPosition: {x: 3.05175781e-05, y: 0}
  m_SizeDelta: {x: 0, y: -1.90730007e-05}
  m_Pivot: {x: .5, y: .5}
--- !u!114 &820451825
MonoBehaviour:
  m_ObjectHideFlags: 0
  m_PrefabParentObject: {fileID: 0}
  m_PrefabInternal: {fileID: 0}
  m_GameObject: {fileID: 820451823}
  m_Enabled: 1
  m_EditorHideFlags: 0
  m_Script: {fileID: 1392445389, guid: f5f67c52d1564df4a8936ccd202a3bd8, type: 3}
  m_Name: 
  m_EditorClassIdentifier: 
  m_Navigation:
    m_Mode: 3
    m_SelectOnUp: {fileID: 0}
    m_SelectOnDown: {fileID: 0}
    m_SelectOnLeft: {fileID: 0}
    m_SelectOnRight: {fileID: 0}
  m_Transition: 1
  m_Colors:
    m_NormalColor: {r: .220588207, g: .220588207, b: .220588207, a: .635294139}
    m_HighlightedColor: {r: .960784316, g: .960784316, b: .960784316, a: 1}
    m_PressedColor: {r: .784313738, g: .784313738, b: .784313738, a: 1}
    m_DisabledColor: {r: .784313738, g: .784313738, b: .784313738, a: .501960814}
    m_ColorMultiplier: 1
    m_FadeDuration: .100000001
  m_SpriteState:
    m_HighlightedSprite: {fileID: 0}
    m_PressedSprite: {fileID: 0}
    m_DisabledSprite: {fileID: 0}
  m_AnimationTriggers:
    m_NormalTrigger: Normal
    m_HighlightedTrigger: Highlighted
    m_PressedTrigger: Pressed
    m_DisabledTrigger: Disabled
  m_Interactable: 1
  m_TargetGraphic: {fileID: 820451826}
  m_OnClick:
    m_PersistentCalls:
      m_Calls:
      - m_Target: {fileID: 297876187}
        m_MethodName: SetType
        m_Mode: 5
        m_Arguments:
          m_ObjectArgument: {fileID: 0}
          m_ObjectArgumentAssemblyTypeName: UnityEngine.Object, UnityEngine
          m_IntArgument: 1
          m_FloatArgument: 0
          m_StringArgument: stone
          m_BoolArgument: 0
        m_CallState: 2
    m_TypeName: UnityEngine.UI.Button+ButtonClickedEvent, UnityEngine.UI, Version=1.0.0.0,
      Culture=neutral, PublicKeyToken=null
--- !u!114 &820451826
MonoBehaviour:
  m_ObjectHideFlags: 0
  m_PrefabParentObject: {fileID: 0}
  m_PrefabInternal: {fileID: 0}
  m_GameObject: {fileID: 820451823}
  m_Enabled: 1
  m_EditorHideFlags: 0
  m_Script: {fileID: -765806418, guid: f5f67c52d1564df4a8936ccd202a3bd8, type: 3}
  m_Name: 
  m_EditorClassIdentifier: 
  m_Material: {fileID: 0}
  m_Color: {r: 1, g: 1, b: 1, a: 1}
  m_Sprite: {fileID: 0}
  m_Type: 1
  m_PreserveAspect: 0
  m_FillCenter: 1
  m_FillMethod: 4
  m_FillAmount: 1
  m_FillClockwise: 1
  m_FillOrigin: 0
--- !u!222 &820451827
CanvasRenderer:
  m_ObjectHideFlags: 0
  m_PrefabParentObject: {fileID: 0}
  m_PrefabInternal: {fileID: 0}
  m_GameObject: {fileID: 820451823}
--- !u!1 &916014973
GameObject:
  m_ObjectHideFlags: 0
  m_PrefabParentObject: {fileID: 0}
  m_PrefabInternal: {fileID: 0}
  serializedVersion: 4
  m_Component:
  - 224: {fileID: 916014974}
  - 222: {fileID: 916014977}
  - 114: {fileID: 916014976}
  - 114: {fileID: 916014975}
  m_Layer: 5
  m_Name: Connected textures
  m_TagString: Untagged
  m_Icon: {fileID: 0}
  m_NavMeshLayer: 0
  m_StaticEditorFlags: 0
  m_IsActive: 1
--- !u!224 &916014974
RectTransform:
  m_ObjectHideFlags: 0
  m_PrefabParentObject: {fileID: 0}
  m_PrefabInternal: {fileID: 0}
  m_GameObject: {fileID: 916014973}
  m_LocalRotation: {x: 0, y: 0, z: 0, w: 1}
  m_LocalPosition: {x: 0, y: 0, z: 0}
  m_LocalScale: {x: 1, y: 1, z: 1}
  m_Children:
  - {fileID: 1244088001}
  m_Father: {fileID: 416587706}
  m_RootOrder: 7
  m_AnchorMin: {x: 0, y: .381684214}
  m_AnchorMax: {x: .0558787398, y: .456631631}
  m_AnchoredPosition: {x: 0, y: -.899999976}
  m_SizeDelta: {x: -.0500030518, y: 2.99998474}
  m_Pivot: {x: .5, y: .5}
--- !u!114 &916014975
MonoBehaviour:
  m_ObjectHideFlags: 0
  m_PrefabParentObject: {fileID: 0}
  m_PrefabInternal: {fileID: 0}
  m_GameObject: {fileID: 916014973}
  m_Enabled: 1
  m_EditorHideFlags: 0
  m_Script: {fileID: 1392445389, guid: f5f67c52d1564df4a8936ccd202a3bd8, type: 3}
  m_Name: 
  m_EditorClassIdentifier: 
  m_Navigation:
    m_Mode: 3
    m_SelectOnUp: {fileID: 0}
    m_SelectOnDown: {fileID: 0}
    m_SelectOnLeft: {fileID: 0}
    m_SelectOnRight: {fileID: 0}
  m_Transition: 1
  m_Colors:
    m_NormalColor: {r: .220588207, g: .220588207, b: .220588207, a: .635294139}
    m_HighlightedColor: {r: .960784316, g: .960784316, b: .960784316, a: 1}
    m_PressedColor: {r: .784313738, g: .784313738, b: .784313738, a: 1}
    m_DisabledColor: {r: .784313738, g: .784313738, b: .784313738, a: .501960814}
    m_ColorMultiplier: 1
    m_FadeDuration: .100000001
  m_SpriteState:
    m_HighlightedSprite: {fileID: 0}
    m_PressedSprite: {fileID: 0}
    m_DisabledSprite: {fileID: 0}
  m_AnimationTriggers:
    m_NormalTrigger: Normal
    m_HighlightedTrigger: Highlighted
    m_PressedTrigger: Pressed
    m_DisabledTrigger: Disabled
  m_Interactable: 1
  m_TargetGraphic: {fileID: 916014976}
  m_OnClick:
    m_PersistentCalls:
      m_Calls:
      - m_Target: {fileID: 297876187}
        m_MethodName: SetType
        m_Mode: 5
        m_Arguments:
          m_ObjectArgument: {fileID: 0}
          m_ObjectArgumentAssemblyTypeName: UnityEngine.Object, UnityEngine
          m_IntArgument: 3
          m_FloatArgument: 0
          m_StringArgument: connected
          m_BoolArgument: 0
        m_CallState: 2
    m_TypeName: UnityEngine.UI.Button+ButtonClickedEvent, UnityEngine.UI, Version=1.0.0.0,
      Culture=neutral, PublicKeyToken=null
--- !u!114 &916014976
MonoBehaviour:
  m_ObjectHideFlags: 0
  m_PrefabParentObject: {fileID: 0}
  m_PrefabInternal: {fileID: 0}
  m_GameObject: {fileID: 916014973}
  m_Enabled: 1
  m_EditorHideFlags: 0
  m_Script: {fileID: -765806418, guid: f5f67c52d1564df4a8936ccd202a3bd8, type: 3}
  m_Name: 
  m_EditorClassIdentifier: 
  m_Material: {fileID: 0}
  m_Color: {r: 1, g: 1, b: 1, a: 1}
  m_Sprite: {fileID: 0}
  m_Type: 1
  m_PreserveAspect: 0
  m_FillCenter: 1
  m_FillMethod: 4
  m_FillAmount: 1
  m_FillClockwise: 1
  m_FillOrigin: 0
--- !u!222 &916014977
CanvasRenderer:
  m_ObjectHideFlags: 0
  m_PrefabParentObject: {fileID: 0}
  m_PrefabInternal: {fileID: 0}
  m_GameObject: {fileID: 916014973}
--- !u!1 &1036649667
GameObject:
  m_ObjectHideFlags: 0
  m_PrefabParentObject: {fileID: 0}
  m_PrefabInternal: {fileID: 0}
  serializedVersion: 4
  m_Component:
  - 224: {fileID: 1036649668}
  - 222: {fileID: 1036649670}
  - 114: {fileID: 1036649669}
  m_Layer: 5
  m_Name: Panel
  m_TagString: Untagged
  m_Icon: {fileID: 0}
  m_NavMeshLayer: 0
  m_StaticEditorFlags: 0
  m_IsActive: 1
--- !u!224 &1036649668
RectTransform:
  m_ObjectHideFlags: 0
  m_PrefabParentObject: {fileID: 0}
  m_PrefabInternal: {fileID: 0}
  m_GameObject: {fileID: 1036649667}
  m_LocalRotation: {x: 0, y: 0, z: 0, w: 1}
  m_LocalPosition: {x: 0, y: 0, z: 0}
  m_LocalScale: {x: 1, y: 1, z: 1}
  m_Children: []
  m_Father: {fileID: 416587706}
  m_RootOrder: 0
  m_AnchorMin: {x: 0, y: .103000008}
  m_AnchorMax: {x: .0558787398, y: .928374171}
  m_AnchoredPosition: {x: 0, y: -3.05175781e-05}
  m_SizeDelta: {x: 0, y: -6.10349998e-05}
  m_Pivot: {x: .5, y: .5}
--- !u!114 &1036649669
MonoBehaviour:
  m_ObjectHideFlags: 0
  m_PrefabParentObject: {fileID: 0}
  m_PrefabInternal: {fileID: 0}
  m_GameObject: {fileID: 1036649667}
  m_Enabled: 1
  m_EditorHideFlags: 0
  m_Script: {fileID: -765806418, guid: f5f67c52d1564df4a8936ccd202a3bd8, type: 3}
  m_Name: 
  m_EditorClassIdentifier: 
  m_Material: {fileID: 0}
  m_Color: {r: .227941155, g: .227941155, b: .227941155, a: .752941191}
  m_Sprite: {fileID: 0}
  m_Type: 1
  m_PreserveAspect: 0
  m_FillCenter: 1
  m_FillMethod: 4
  m_FillAmount: 1
  m_FillClockwise: 1
  m_FillOrigin: 0
--- !u!222 &1036649670
CanvasRenderer:
  m_ObjectHideFlags: 0
  m_PrefabParentObject: {fileID: 0}
  m_PrefabInternal: {fileID: 0}
  m_GameObject: {fileID: 1036649667}
--- !u!1 &1113928247
GameObject:
  m_ObjectHideFlags: 0
  m_PrefabParentObject: {fileID: 0}
  m_PrefabInternal: {fileID: 0}
  serializedVersion: 4
  m_Component:
  - 224: {fileID: 1113928248}
  - 222: {fileID: 1113928251}
  - 114: {fileID: 1113928250}
  - 114: {fileID: 1113928249}
  m_Layer: 5
  m_Name: Imported model
  m_TagString: Untagged
  m_Icon: {fileID: 0}
  m_NavMeshLayer: 0
  m_StaticEditorFlags: 0
  m_IsActive: 1
--- !u!224 &1113928248
RectTransform:
  m_ObjectHideFlags: 0
  m_PrefabParentObject: {fileID: 0}
  m_PrefabInternal: {fileID: 0}
  m_GameObject: {fileID: 1113928247}
  m_LocalRotation: {x: 0, y: 0, z: 0, w: 1}
  m_LocalPosition: {x: 0, y: 0, z: 0}
  m_LocalScale: {x: 1, y: 1, z: 1}
  m_Children:
  - {fileID: 2147088975}
  m_Father: {fileID: 416587706}
  m_RootOrder: 8
  m_AnchorMin: {x: 0, y: .299312353}
  m_AnchorMax: {x: .0558787398, y: .379000008}
  m_AnchoredPosition: {x: .300000012, y: -.0999999046}
  m_SizeDelta: {x: -.0500030518, y: -1.00001526}
  m_Pivot: {x: .5, y: .5}
--- !u!114 &1113928249
MonoBehaviour:
  m_ObjectHideFlags: 0
  m_PrefabParentObject: {fileID: 0}
  m_PrefabInternal: {fileID: 0}
  m_GameObject: {fileID: 1113928247}
  m_Enabled: 1
  m_EditorHideFlags: 0
  m_Script: {fileID: 1392445389, guid: f5f67c52d1564df4a8936ccd202a3bd8, type: 3}
  m_Name: 
  m_EditorClassIdentifier: 
  m_Navigation:
    m_Mode: 3
    m_SelectOnUp: {fileID: 0}
    m_SelectOnDown: {fileID: 0}
    m_SelectOnLeft: {fileID: 0}
    m_SelectOnRight: {fileID: 0}
  m_Transition: 1
  m_Colors:
    m_NormalColor: {r: .220588207, g: .220588207, b: .220588207, a: .635294139}
    m_HighlightedColor: {r: .960784316, g: .960784316, b: .960784316, a: 1}
    m_PressedColor: {r: .784313738, g: .784313738, b: .784313738, a: 1}
    m_DisabledColor: {r: .784313738, g: .784313738, b: .784313738, a: .501960814}
    m_ColorMultiplier: 1
    m_FadeDuration: .100000001
  m_SpriteState:
    m_HighlightedSprite: {fileID: 0}
    m_PressedSprite: {fileID: 0}
    m_DisabledSprite: {fileID: 0}
  m_AnimationTriggers:
    m_NormalTrigger: Normal
    m_HighlightedTrigger: Highlighted
    m_PressedTrigger: Pressed
    m_DisabledTrigger: Disabled
  m_Interactable: 1
  m_TargetGraphic: {fileID: 1113928250}
  m_OnClick:
    m_PersistentCalls:
      m_Calls:
      - m_Target: {fileID: 297876187}
        m_MethodName: SetType
        m_Mode: 5
        m_Arguments:
          m_ObjectArgument: {fileID: 0}
          m_ObjectArgumentAssemblyTypeName: UnityEngine.Object, UnityEngine
          m_IntArgument: 3
          m_FloatArgument: 0
          m_StringArgument: custommesh
          m_BoolArgument: 0
        m_CallState: 2
    m_TypeName: UnityEngine.UI.Button+ButtonClickedEvent, UnityEngine.UI, Version=1.0.0.0,
      Culture=neutral, PublicKeyToken=null
--- !u!114 &1113928250
MonoBehaviour:
  m_ObjectHideFlags: 0
  m_PrefabParentObject: {fileID: 0}
  m_PrefabInternal: {fileID: 0}
  m_GameObject: {fileID: 1113928247}
  m_Enabled: 1
  m_EditorHideFlags: 0
  m_Script: {fileID: -765806418, guid: f5f67c52d1564df4a8936ccd202a3bd8, type: 3}
  m_Name: 
  m_EditorClassIdentifier: 
  m_Material: {fileID: 0}
  m_Color: {r: 1, g: 1, b: 1, a: 1}
  m_Sprite: {fileID: 0}
  m_Type: 1
  m_PreserveAspect: 0
  m_FillCenter: 1
  m_FillMethod: 4
  m_FillAmount: 1
  m_FillClockwise: 1
  m_FillOrigin: 0
--- !u!222 &1113928251
CanvasRenderer:
  m_ObjectHideFlags: 0
  m_PrefabParentObject: {fileID: 0}
  m_PrefabInternal: {fileID: 0}
  m_GameObject: {fileID: 1113928247}
--- !u!1001 &1126565229
Prefab:
  m_ObjectHideFlags: 0
  serializedVersion: 2
  m_Modification:
    m_TransformParent: {fileID: 0}
    m_Modifications:
    - target: {fileID: 479208, guid: 28fc5073d6f2b5b42acaec530dd745cd, type: 2}
      propertyPath: m_LocalPosition.x
      value: 0
      objectReference: {fileID: 0}
    - target: {fileID: 479208, guid: 28fc5073d6f2b5b42acaec530dd745cd, type: 2}
      propertyPath: m_LocalPosition.y
      value: 0
      objectReference: {fileID: 0}
    - target: {fileID: 479208, guid: 28fc5073d6f2b5b42acaec530dd745cd, type: 2}
      propertyPath: m_LocalPosition.z
      value: 0
      objectReference: {fileID: 0}
    - target: {fileID: 479208, guid: 28fc5073d6f2b5b42acaec530dd745cd, type: 2}
      propertyPath: m_LocalRotation.x
      value: 0
      objectReference: {fileID: 0}
    - target: {fileID: 479208, guid: 28fc5073d6f2b5b42acaec530dd745cd, type: 2}
      propertyPath: m_LocalRotation.y
      value: 0
      objectReference: {fileID: 0}
    - target: {fileID: 479208, guid: 28fc5073d6f2b5b42acaec530dd745cd, type: 2}
      propertyPath: m_LocalRotation.z
      value: 0
      objectReference: {fileID: 0}
    - target: {fileID: 479208, guid: 28fc5073d6f2b5b42acaec530dd745cd, type: 2}
      propertyPath: m_LocalRotation.w
      value: 1
      objectReference: {fileID: 0}
    - target: {fileID: 479208, guid: 28fc5073d6f2b5b42acaec530dd745cd, type: 2}
      propertyPath: m_RootOrder
      value: 3
      objectReference: {fileID: 0}
<<<<<<< HEAD
    - target: {fileID: 11436550, guid: 28fc5073d6f2b5b42acaec530dd745cd, type: 2}
      propertyPath: blockIsSolid.Array.data[3]
      value: 0
      objectReference: {fileID: 0}
    - target: {fileID: 11436550, guid: 28fc5073d6f2b5b42acaec530dd745cd, type: 2}
      propertyPath: blockIsSolid.Array.data[5]
      value: 0
      objectReference: {fileID: 0}
    - target: {fileID: 11446294, guid: 28fc5073d6f2b5b42acaec530dd745cd, type: 2}
      propertyPath: blockName
      value: grass
      objectReference: {fileID: 0}
    - target: {fileID: 11403132, guid: 28fc5073d6f2b5b42acaec530dd745cd, type: 2}
      propertyPath: baseHeight
      value: 50
      objectReference: {fileID: 0}
    - target: {fileID: 11478306, guid: 28fc5073d6f2b5b42acaec530dd745cd, type: 2}
      propertyPath: baseHeight
      value: 51
      objectReference: {fileID: 0}
=======
>>>>>>> 2caada32
    m_RemovedComponents: []
  m_ParentPrefab: {fileID: 100100000, guid: 28fc5073d6f2b5b42acaec530dd745cd, type: 2}
  m_IsPrefabParent: 0
--- !u!1 &1195630378
GameObject:
  m_ObjectHideFlags: 0
  m_PrefabParentObject: {fileID: 0}
  m_PrefabInternal: {fileID: 0}
  serializedVersion: 4
  m_Component:
  - 224: {fileID: 1195630379}
  - 222: {fileID: 1195630381}
  - 114: {fileID: 1195630380}
  m_Layer: 5
  m_Name: Text
  m_TagString: Untagged
  m_Icon: {fileID: 0}
  m_NavMeshLayer: 0
  m_StaticEditorFlags: 0
  m_IsActive: 1
--- !u!224 &1195630379
RectTransform:
  m_ObjectHideFlags: 0
  m_PrefabParentObject: {fileID: 0}
  m_PrefabInternal: {fileID: 0}
  m_GameObject: {fileID: 1195630378}
  m_LocalRotation: {x: 0, y: 0, z: 0, w: 1}
  m_LocalPosition: {x: 0, y: 0, z: 0}
  m_LocalScale: {x: 1, y: 1, z: 1}
  m_Children: []
  m_Father: {fileID: 2141417645}
  m_RootOrder: 0
  m_AnchorMin: {x: 0, y: 0}
  m_AnchorMax: {x: 1, y: 1}
  m_AnchoredPosition: {x: 0, y: 0}
  m_SizeDelta: {x: 0, y: 0}
  m_Pivot: {x: .5, y: .5}
--- !u!114 &1195630380
MonoBehaviour:
  m_ObjectHideFlags: 0
  m_PrefabParentObject: {fileID: 0}
  m_PrefabInternal: {fileID: 0}
  m_GameObject: {fileID: 1195630378}
  m_Enabled: 1
  m_EditorHideFlags: 0
  m_Script: {fileID: 708705254, guid: f5f67c52d1564df4a8936ccd202a3bd8, type: 3}
  m_Name: 
  m_EditorClassIdentifier: 
  m_Material: {fileID: 0}
  m_Color: {r: .801470578, g: .801470578, b: .801470578, a: 1}
  m_FontData:
    m_Font: {fileID: 10102, guid: 0000000000000000e000000000000000, type: 0}
    m_FontSize: 14
    m_FontStyle: 0
    m_BestFit: 0
    m_MinSize: 10
    m_MaxSize: 40
    m_Alignment: 4
    m_RichText: 1
    m_HorizontalOverflow: 0
    m_VerticalOverflow: 0
    m_LineSpacing: 1
  m_Text: Leaves
--- !u!222 &1195630381
CanvasRenderer:
  m_ObjectHideFlags: 0
  m_PrefabParentObject: {fileID: 0}
  m_PrefabInternal: {fileID: 0}
  m_GameObject: {fileID: 1195630378}
--- !u!1 &1207571763
GameObject:
  m_ObjectHideFlags: 0
  m_PrefabParentObject: {fileID: 0}
  m_PrefabInternal: {fileID: 0}
  serializedVersion: 4
  m_Component:
  - 224: {fileID: 1207571764}
  - 222: {fileID: 1207571767}
  - 114: {fileID: 1207571766}
  - 114: {fileID: 1207571765}
  m_Layer: 5
  m_Name: Save All
  m_TagString: Untagged
  m_Icon: {fileID: 0}
  m_NavMeshLayer: 0
  m_StaticEditorFlags: 0
  m_IsActive: 1
--- !u!224 &1207571764
RectTransform:
  m_ObjectHideFlags: 0
  m_PrefabParentObject: {fileID: 0}
  m_PrefabInternal: {fileID: 0}
  m_GameObject: {fileID: 1207571763}
  m_LocalRotation: {x: 0, y: 0, z: 0, w: 1}
  m_LocalPosition: {x: 0, y: 0, z: 0}
  m_LocalScale: {x: 1, y: 1, z: 1}
  m_Children:
  - {fileID: 608833864}
  m_Father: {fileID: 416587706}
  m_RootOrder: 9
  m_AnchorMin: {x: 0, y: .184000015}
  m_AnchorMax: {x: .0558787398, y: .25737533}
  m_AnchoredPosition: {x: 0, y: 1}
  m_SizeDelta: {x: -.0500030518, y: 4.99998474}
  m_Pivot: {x: .5, y: .5}
--- !u!114 &1207571765
MonoBehaviour:
  m_ObjectHideFlags: 0
  m_PrefabParentObject: {fileID: 0}
  m_PrefabInternal: {fileID: 0}
  m_GameObject: {fileID: 1207571763}
  m_Enabled: 1
  m_EditorHideFlags: 0
  m_Script: {fileID: 1392445389, guid: f5f67c52d1564df4a8936ccd202a3bd8, type: 3}
  m_Name: 
  m_EditorClassIdentifier: 
  m_Navigation:
    m_Mode: 3
    m_SelectOnUp: {fileID: 0}
    m_SelectOnDown: {fileID: 0}
    m_SelectOnLeft: {fileID: 0}
    m_SelectOnRight: {fileID: 0}
  m_Transition: 1
  m_Colors:
    m_NormalColor: {r: .220588207, g: .220588207, b: .220588207, a: .635294139}
    m_HighlightedColor: {r: .960784316, g: .960784316, b: .960784316, a: 1}
    m_PressedColor: {r: .784313738, g: .784313738, b: .784313738, a: 1}
    m_DisabledColor: {r: .784313738, g: .784313738, b: .784313738, a: .501960814}
    m_ColorMultiplier: 1
    m_FadeDuration: .100000001
  m_SpriteState:
    m_HighlightedSprite: {fileID: 0}
    m_PressedSprite: {fileID: 0}
    m_DisabledSprite: {fileID: 0}
  m_AnimationTriggers:
    m_NormalTrigger: Normal
    m_HighlightedTrigger: Highlighted
    m_PressedTrigger: Pressed
    m_DisabledTrigger: Disabled
  m_Interactable: 1
  m_TargetGraphic: {fileID: 1207571766}
  m_OnClick:
    m_PersistentCalls:
      m_Calls:
      - m_Target: {fileID: 297876187}
        m_MethodName: SaveAll
        m_Mode: 1
        m_Arguments:
          m_ObjectArgument: {fileID: 0}
          m_ObjectArgumentAssemblyTypeName: UnityEngine.Object, UnityEngine
          m_IntArgument: 3
          m_FloatArgument: 0
          m_StringArgument: sand
          m_BoolArgument: 0
        m_CallState: 2
    m_TypeName: UnityEngine.UI.Button+ButtonClickedEvent, UnityEngine.UI, Version=1.0.0.0,
      Culture=neutral, PublicKeyToken=null
--- !u!114 &1207571766
MonoBehaviour:
  m_ObjectHideFlags: 0
  m_PrefabParentObject: {fileID: 0}
  m_PrefabInternal: {fileID: 0}
  m_GameObject: {fileID: 1207571763}
  m_Enabled: 1
  m_EditorHideFlags: 0
  m_Script: {fileID: -765806418, guid: f5f67c52d1564df4a8936ccd202a3bd8, type: 3}
  m_Name: 
  m_EditorClassIdentifier: 
  m_Material: {fileID: 0}
  m_Color: {r: 1, g: 1, b: 1, a: 1}
  m_Sprite: {fileID: 0}
  m_Type: 1
  m_PreserveAspect: 0
  m_FillCenter: 1
  m_FillMethod: 4
  m_FillAmount: 1
  m_FillClockwise: 1
  m_FillOrigin: 0
--- !u!222 &1207571767
CanvasRenderer:
  m_ObjectHideFlags: 0
  m_PrefabParentObject: {fileID: 0}
  m_PrefabInternal: {fileID: 0}
  m_GameObject: {fileID: 1207571763}
--- !u!1 &1244088000
GameObject:
  m_ObjectHideFlags: 0
  m_PrefabParentObject: {fileID: 0}
  m_PrefabInternal: {fileID: 0}
  serializedVersion: 4
  m_Component:
  - 224: {fileID: 1244088001}
  - 222: {fileID: 1244088003}
  - 114: {fileID: 1244088002}
  m_Layer: 5
  m_Name: Text
  m_TagString: Untagged
  m_Icon: {fileID: 0}
  m_NavMeshLayer: 0
  m_StaticEditorFlags: 0
  m_IsActive: 1
--- !u!224 &1244088001
RectTransform:
  m_ObjectHideFlags: 0
  m_PrefabParentObject: {fileID: 0}
  m_PrefabInternal: {fileID: 0}
  m_GameObject: {fileID: 1244088000}
  m_LocalRotation: {x: 0, y: 0, z: 0, w: 1}
  m_LocalPosition: {x: 0, y: 0, z: 0}
  m_LocalScale: {x: 1, y: 1, z: 1}
  m_Children: []
  m_Father: {fileID: 916014974}
  m_RootOrder: 0
  m_AnchorMin: {x: 0, y: 0}
  m_AnchorMax: {x: 1, y: 1}
  m_AnchoredPosition: {x: 0, y: 0}
  m_SizeDelta: {x: 0, y: 0}
  m_Pivot: {x: .5, y: .5}
--- !u!114 &1244088002
MonoBehaviour:
  m_ObjectHideFlags: 0
  m_PrefabParentObject: {fileID: 0}
  m_PrefabInternal: {fileID: 0}
  m_GameObject: {fileID: 1244088000}
  m_Enabled: 1
  m_EditorHideFlags: 0
  m_Script: {fileID: 708705254, guid: f5f67c52d1564df4a8936ccd202a3bd8, type: 3}
  m_Name: 
  m_EditorClassIdentifier: 
  m_Material: {fileID: 0}
  m_Color: {r: .801470578, g: .801470578, b: .801470578, a: 1}
  m_FontData:
    m_Font: {fileID: 10102, guid: 0000000000000000e000000000000000, type: 0}
    m_FontSize: 12
    m_FontStyle: 0
    m_BestFit: 0
    m_MinSize: 10
    m_MaxSize: 40
    m_Alignment: 4
    m_RichText: 1
    m_HorizontalOverflow: 0
    m_VerticalOverflow: 0
    m_LineSpacing: 1
  m_Text: Connected textures
--- !u!222 &1244088003
CanvasRenderer:
  m_ObjectHideFlags: 0
  m_PrefabParentObject: {fileID: 0}
  m_PrefabInternal: {fileID: 0}
  m_GameObject: {fileID: 1244088000}
--- !u!1 &1307918803
GameObject:
  m_ObjectHideFlags: 0
  m_PrefabParentObject: {fileID: 0}
  m_PrefabInternal: {fileID: 0}
  serializedVersion: 4
  m_Component:
  - 4: {fileID: 1307918807}
  - 114: {fileID: 1307918806}
  - 114: {fileID: 1307918805}
  - 114: {fileID: 1307918804}
  m_Layer: 0
  m_Name: EventSystem
  m_TagString: Untagged
  m_Icon: {fileID: 0}
  m_NavMeshLayer: 0
  m_StaticEditorFlags: 0
  m_IsActive: 1
--- !u!114 &1307918804
MonoBehaviour:
  m_ObjectHideFlags: 0
  m_PrefabParentObject: {fileID: 0}
  m_PrefabInternal: {fileID: 0}
  m_GameObject: {fileID: 1307918803}
  m_Enabled: 1
  m_EditorHideFlags: 0
  m_Script: {fileID: 1997211142, guid: f5f67c52d1564df4a8936ccd202a3bd8, type: 3}
  m_Name: 
  m_EditorClassIdentifier: 
  m_AllowActivationOnStandalone: 0
--- !u!114 &1307918805
MonoBehaviour:
  m_ObjectHideFlags: 0
  m_PrefabParentObject: {fileID: 0}
  m_PrefabInternal: {fileID: 0}
  m_GameObject: {fileID: 1307918803}
  m_Enabled: 1
  m_EditorHideFlags: 0
  m_Script: {fileID: 1077351063, guid: f5f67c52d1564df4a8936ccd202a3bd8, type: 3}
  m_Name: 
  m_EditorClassIdentifier: 
  m_HorizontalAxis: Horizontal
  m_VerticalAxis: Vertical
  m_SubmitButton: Submit
  m_CancelButton: Cancel
  m_InputActionsPerSecond: 10
  m_RepeatDelay: .5
  m_AllowActivationOnMobileDevice: 0
--- !u!114 &1307918806
MonoBehaviour:
  m_ObjectHideFlags: 0
  m_PrefabParentObject: {fileID: 0}
  m_PrefabInternal: {fileID: 0}
  m_GameObject: {fileID: 1307918803}
  m_Enabled: 1
  m_EditorHideFlags: 0
  m_Script: {fileID: -619905303, guid: f5f67c52d1564df4a8936ccd202a3bd8, type: 3}
  m_Name: 
  m_EditorClassIdentifier: 
  m_FirstSelected: {fileID: 0}
  m_sendNavigationEvents: 1
  m_DragThreshold: 5
--- !u!4 &1307918807
Transform:
  m_ObjectHideFlags: 0
  m_PrefabParentObject: {fileID: 0}
  m_PrefabInternal: {fileID: 0}
  m_GameObject: {fileID: 1307918803}
  m_LocalRotation: {x: 0, y: 0, z: 0, w: 1}
  m_LocalPosition: {x: 0, y: 0, z: 0}
  m_LocalScale: {x: 1, y: 1, z: 1}
  m_Children: []
  m_Father: {fileID: 0}
  m_RootOrder: 5
--- !u!1 &1340459963
GameObject:
  m_ObjectHideFlags: 0
  m_PrefabParentObject: {fileID: 0}
  m_PrefabInternal: {fileID: 0}
  serializedVersion: 4
  m_Component:
  - 4: {fileID: 1340459965}
  - 108: {fileID: 1340459964}
  m_Layer: 0
  m_Name: Directional light no shadow
  m_TagString: Untagged
  m_Icon: {fileID: 0}
  m_NavMeshLayer: 0
  m_StaticEditorFlags: 0
  m_IsActive: 1
--- !u!108 &1340459964
Light:
  m_ObjectHideFlags: 0
  m_PrefabParentObject: {fileID: 0}
  m_PrefabInternal: {fileID: 0}
  m_GameObject: {fileID: 1340459963}
  m_Enabled: 1
  serializedVersion: 6
  m_Type: 1
  m_Color: {r: 1, g: .995334685, b: .83088237, a: 1}
  m_Intensity: .930000007
  m_Range: 10
  m_SpotAngle: 30
  m_CookieSize: 10
  m_Shadows:
    m_Type: 0
    m_Resolution: -1
    m_Strength: 1
    m_Bias: .0500000007
    m_NormalBias: .400000006
  m_Cookie: {fileID: 0}
  m_DrawHalo: 0
  m_Flare: {fileID: 0}
  m_RenderMode: 0
  m_CullingMask:
    serializedVersion: 2
    m_Bits: 4294967295
  m_Lightmapping: 1
  m_BounceIntensity: 1
  m_ShadowRadius: 0
  m_ShadowAngle: 0
  m_AreaSize: {x: 1, y: 1}
--- !u!4 &1340459965
Transform:
  m_ObjectHideFlags: 0
  m_PrefabParentObject: {fileID: 0}
  m_PrefabInternal: {fileID: 0}
  m_GameObject: {fileID: 1340459963}
  m_LocalRotation: {x: .393819273, y: -.168662533, z: -.0172409639, w: .903416872}
  m_LocalPosition: {x: 456.455017, y: -155.577301, z: 43.0275574}
  m_LocalScale: {x: 1, y: 1, z: 1}
  m_Children: []
  m_Father: {fileID: 0}
  m_RootOrder: 2
--- !u!1 &1350949829
GameObject:
  m_ObjectHideFlags: 0
  m_PrefabParentObject: {fileID: 0}
  m_PrefabInternal: {fileID: 0}
  serializedVersion: 4
  m_Component:
  - 224: {fileID: 1350949830}
  - 222: {fileID: 1350949832}
  - 114: {fileID: 1350949831}
  m_Layer: 5
  m_Name: Text
  m_TagString: Untagged
  m_Icon: {fileID: 0}
  m_NavMeshLayer: 0
  m_StaticEditorFlags: 0
  m_IsActive: 1
--- !u!224 &1350949830
RectTransform:
  m_ObjectHideFlags: 0
  m_PrefabParentObject: {fileID: 0}
  m_PrefabInternal: {fileID: 0}
  m_GameObject: {fileID: 1350949829}
  m_LocalRotation: {x: 0, y: 0, z: 0, w: 1}
  m_LocalPosition: {x: 0, y: 0, z: 0}
  m_LocalScale: {x: 1, y: 1, z: 1}
  m_Children: []
  m_Father: {fileID: 783904724}
  m_RootOrder: 0
  m_AnchorMin: {x: 0, y: 0}
  m_AnchorMax: {x: 1, y: 1}
  m_AnchoredPosition: {x: 0, y: 0}
  m_SizeDelta: {x: 0, y: 0}
  m_Pivot: {x: .5, y: .5}
--- !u!114 &1350949831
MonoBehaviour:
  m_ObjectHideFlags: 0
  m_PrefabParentObject: {fileID: 0}
  m_PrefabInternal: {fileID: 0}
  m_GameObject: {fileID: 1350949829}
  m_Enabled: 1
  m_EditorHideFlags: 0
  m_Script: {fileID: 708705254, guid: f5f67c52d1564df4a8936ccd202a3bd8, type: 3}
  m_Name: 
  m_EditorClassIdentifier: 
  m_Material: {fileID: 0}
  m_Color: {r: .801470578, g: .801470578, b: .801470578, a: 1}
  m_FontData:
    m_Font: {fileID: 10102, guid: 0000000000000000e000000000000000, type: 0}
    m_FontSize: 14
    m_FontStyle: 0
    m_BestFit: 0
    m_MinSize: 10
    m_MaxSize: 40
    m_Alignment: 4
    m_RichText: 1
    m_HorizontalOverflow: 0
    m_VerticalOverflow: 0
    m_LineSpacing: 1
  m_Text: Wild Grass
--- !u!222 &1350949832
CanvasRenderer:
  m_ObjectHideFlags: 0
  m_PrefabParentObject: {fileID: 0}
  m_PrefabInternal: {fileID: 0}
  m_GameObject: {fileID: 1350949829}
--- !u!1 &1382781623
GameObject:
  m_ObjectHideFlags: 0
  m_PrefabParentObject: {fileID: 0}
  m_PrefabInternal: {fileID: 0}
  serializedVersion: 4
  m_Component:
  - 224: {fileID: 1382781626}
  - 222: {fileID: 1382781625}
  - 114: {fileID: 1382781624}
  m_Layer: 5
  m_Name: Selected Block
  m_TagString: Untagged
  m_Icon: {fileID: 0}
  m_NavMeshLayer: 0
  m_StaticEditorFlags: 0
  m_IsActive: 1
--- !u!114 &1382781624
MonoBehaviour:
  m_ObjectHideFlags: 0
  m_PrefabParentObject: {fileID: 0}
  m_PrefabInternal: {fileID: 0}
  m_GameObject: {fileID: 1382781623}
  m_Enabled: 1
  m_EditorHideFlags: 0
  m_Script: {fileID: -765806418, guid: f5f67c52d1564df4a8936ccd202a3bd8, type: 3}
  m_Name: 
  m_EditorClassIdentifier: 
  m_Material: {fileID: 0}
  m_Color: {r: .0514705777, g: .0514705777, b: .0514705777, a: 1}
  m_Sprite: {fileID: 0}
  m_Type: 1
  m_PreserveAspect: 0
  m_FillCenter: 1
  m_FillMethod: 4
  m_FillAmount: 1
  m_FillClockwise: 1
  m_FillOrigin: 0
--- !u!222 &1382781625
CanvasRenderer:
  m_ObjectHideFlags: 0
  m_PrefabParentObject: {fileID: 0}
  m_PrefabInternal: {fileID: 0}
  m_GameObject: {fileID: 1382781623}
--- !u!224 &1382781626
RectTransform:
  m_ObjectHideFlags: 0
  m_PrefabParentObject: {fileID: 0}
  m_PrefabInternal: {fileID: 0}
  m_GameObject: {fileID: 1382781623}
  m_LocalRotation: {x: 0, y: 0, z: 0, w: 1}
  m_LocalPosition: {x: 0, y: 0, z: 0}
  m_LocalScale: {x: 1, y: 1, z: 1}
  m_Children:
  - {fileID: 174744770}
  m_Father: {fileID: 416587706}
  m_RootOrder: 10
  m_AnchorMin: {x: 0, y: .103000008}
  m_AnchorMax: {x: .0558787398, y: .180000007}
  m_AnchoredPosition: {x: 0, y: 2.1000061}
  m_SizeDelta: {x: -.0500030518, y: 1}
  m_Pivot: {x: .5, y: .5}
--- !u!1 &1422403588
GameObject:
  m_ObjectHideFlags: 0
  m_PrefabParentObject: {fileID: 0}
  m_PrefabInternal: {fileID: 0}
  serializedVersion: 4
  m_Component:
  - 224: {fileID: 1422403589}
  - 222: {fileID: 1422403591}
  - 114: {fileID: 1422403590}
  m_Layer: 5
  m_Name: Text
  m_TagString: Untagged
  m_Icon: {fileID: 0}
  m_NavMeshLayer: 0
  m_StaticEditorFlags: 0
  m_IsActive: 1
--- !u!224 &1422403589
RectTransform:
  m_ObjectHideFlags: 0
  m_PrefabParentObject: {fileID: 0}
  m_PrefabInternal: {fileID: 0}
  m_GameObject: {fileID: 1422403588}
  m_LocalRotation: {x: 0, y: 0, z: 0, w: 1}
  m_LocalPosition: {x: 0, y: 0, z: 0}
  m_LocalScale: {x: 1, y: 1, z: 1}
  m_Children: []
  m_Father: {fileID: 820451824}
  m_RootOrder: 0
  m_AnchorMin: {x: 0, y: 0}
  m_AnchorMax: {x: 1, y: 1}
  m_AnchoredPosition: {x: 0, y: 0}
  m_SizeDelta: {x: 0, y: 0}
  m_Pivot: {x: .5, y: .5}
--- !u!114 &1422403590
MonoBehaviour:
  m_ObjectHideFlags: 0
  m_PrefabParentObject: {fileID: 0}
  m_PrefabInternal: {fileID: 0}
  m_GameObject: {fileID: 1422403588}
  m_Enabled: 1
  m_EditorHideFlags: 0
  m_Script: {fileID: 708705254, guid: f5f67c52d1564df4a8936ccd202a3bd8, type: 3}
  m_Name: 
  m_EditorClassIdentifier: 
  m_Material: {fileID: 0}
  m_Color: {r: .801470578, g: .801470578, b: .801470578, a: 1}
  m_FontData:
    m_Font: {fileID: 10102, guid: 0000000000000000e000000000000000, type: 0}
    m_FontSize: 14
    m_FontStyle: 0
    m_BestFit: 0
    m_MinSize: 10
    m_MaxSize: 40
    m_Alignment: 4
    m_RichText: 1
    m_HorizontalOverflow: 0
    m_VerticalOverflow: 0
    m_LineSpacing: 1
  m_Text: Stone
--- !u!222 &1422403591
CanvasRenderer:
  m_ObjectHideFlags: 0
  m_PrefabParentObject: {fileID: 0}
  m_PrefabInternal: {fileID: 0}
  m_GameObject: {fileID: 1422403588}
--- !u!1 &1845043971
GameObject:
  m_ObjectHideFlags: 0
  m_PrefabParentObject: {fileID: 0}
  m_PrefabInternal: {fileID: 0}
  serializedVersion: 4
  m_Component:
  - 224: {fileID: 1845043972}
  - 222: {fileID: 1845043974}
  - 114: {fileID: 1845043973}
  m_Layer: 5
  m_Name: Text
  m_TagString: Untagged
  m_Icon: {fileID: 0}
  m_NavMeshLayer: 0
  m_StaticEditorFlags: 0
  m_IsActive: 1
--- !u!224 &1845043972
RectTransform:
  m_ObjectHideFlags: 0
  m_PrefabParentObject: {fileID: 0}
  m_PrefabInternal: {fileID: 0}
  m_GameObject: {fileID: 1845043971}
  m_LocalRotation: {x: 0, y: 0, z: 0, w: 1}
  m_LocalPosition: {x: 0, y: 0, z: 0}
  m_LocalScale: {x: 1, y: 1, z: 1}
  m_Children: []
  m_Father: {fileID: 628789248}
  m_RootOrder: 0
  m_AnchorMin: {x: 0, y: 0}
  m_AnchorMax: {x: 1, y: 1}
  m_AnchoredPosition: {x: 0, y: 0}
  m_SizeDelta: {x: 0, y: 0}
  m_Pivot: {x: .5, y: .5}
--- !u!114 &1845043973
MonoBehaviour:
  m_ObjectHideFlags: 0
  m_PrefabParentObject: {fileID: 0}
  m_PrefabInternal: {fileID: 0}
  m_GameObject: {fileID: 1845043971}
  m_Enabled: 1
  m_EditorHideFlags: 0
  m_Script: {fileID: 708705254, guid: f5f67c52d1564df4a8936ccd202a3bd8, type: 3}
  m_Name: 
  m_EditorClassIdentifier: 
  m_Material: {fileID: 0}
  m_Color: {r: .801470578, g: .801470578, b: .801470578, a: 1}
  m_FontData:
    m_Font: {fileID: 10102, guid: 0000000000000000e000000000000000, type: 0}
    m_FontSize: 14
    m_FontStyle: 0
    m_BestFit: 0
    m_MinSize: 10
    m_MaxSize: 40
    m_Alignment: 4
    m_RichText: 1
    m_HorizontalOverflow: 0
    m_VerticalOverflow: 0
    m_LineSpacing: 1
  m_Text: Grass
--- !u!222 &1845043974
CanvasRenderer:
  m_ObjectHideFlags: 0
  m_PrefabParentObject: {fileID: 0}
  m_PrefabInternal: {fileID: 0}
  m_GameObject: {fileID: 1845043971}
--- !u!1 &1938960427
GameObject:
  m_ObjectHideFlags: 0
  m_PrefabParentObject: {fileID: 0}
  m_PrefabInternal: {fileID: 0}
  serializedVersion: 4
  m_Component:
  - 224: {fileID: 1938960428}
  - 222: {fileID: 1938960430}
  - 114: {fileID: 1938960429}
  m_Layer: 5
  m_Name: Text
  m_TagString: Untagged
  m_Icon: {fileID: 0}
  m_NavMeshLayer: 0
  m_StaticEditorFlags: 0
  m_IsActive: 1
--- !u!224 &1938960428
RectTransform:
  m_ObjectHideFlags: 0
  m_PrefabParentObject: {fileID: 0}
  m_PrefabInternal: {fileID: 0}
  m_GameObject: {fileID: 1938960427}
  m_LocalRotation: {x: 0, y: 0, z: 0, w: 1}
  m_LocalPosition: {x: 0, y: 0, z: 0}
  m_LocalScale: {x: 1, y: 1, z: 1}
  m_Children: []
  m_Father: {fileID: 37460383}
  m_RootOrder: 0
  m_AnchorMin: {x: 0, y: 0}
  m_AnchorMax: {x: 1, y: 1}
  m_AnchoredPosition: {x: 0, y: 0}
  m_SizeDelta: {x: 0, y: 0}
  m_Pivot: {x: .5, y: .5}
--- !u!114 &1938960429
MonoBehaviour:
  m_ObjectHideFlags: 0
  m_PrefabParentObject: {fileID: 0}
  m_PrefabInternal: {fileID: 0}
  m_GameObject: {fileID: 1938960427}
  m_Enabled: 1
  m_EditorHideFlags: 0
  m_Script: {fileID: 708705254, guid: f5f67c52d1564df4a8936ccd202a3bd8, type: 3}
  m_Name: 
  m_EditorClassIdentifier: 
  m_Material: {fileID: 0}
  m_Color: {r: .801470578, g: .801470578, b: .801470578, a: 1}
  m_FontData:
    m_Font: {fileID: 10102, guid: 0000000000000000e000000000000000, type: 0}
    m_FontSize: 14
    m_FontStyle: 0
    m_BestFit: 0
    m_MinSize: 10
    m_MaxSize: 40
    m_Alignment: 4
    m_RichText: 1
    m_HorizontalOverflow: 0
    m_VerticalOverflow: 0
    m_LineSpacing: 1
  m_Text: Dig
--- !u!222 &1938960430
CanvasRenderer:
  m_ObjectHideFlags: 0
  m_PrefabParentObject: {fileID: 0}
  m_PrefabInternal: {fileID: 0}
  m_GameObject: {fileID: 1938960427}
--- !u!1 &1992624480
GameObject:
  m_ObjectHideFlags: 0
  m_PrefabParentObject: {fileID: 0}
  m_PrefabInternal: {fileID: 0}
  serializedVersion: 4
  m_Component:
  - 4: {fileID: 1992624482}
  - 108: {fileID: 1992624481}
  m_Layer: 0
  m_Name: Directional light
  m_TagString: Untagged
  m_Icon: {fileID: 0}
  m_NavMeshLayer: 0
  m_StaticEditorFlags: 0
  m_IsActive: 1
--- !u!108 &1992624481
Light:
  m_ObjectHideFlags: 0
  m_PrefabParentObject: {fileID: 0}
  m_PrefabInternal: {fileID: 0}
  m_GameObject: {fileID: 1992624480}
  m_Enabled: 1
  serializedVersion: 6
  m_Type: 1
  m_Color: {r: 1, g: .995334685, b: .83088237, a: 1}
  m_Intensity: .790000021
  m_Range: 10
  m_SpotAngle: 30
  m_CookieSize: 10
  m_Shadows:
    m_Type: 1
    m_Resolution: -1
    m_Strength: 1
    m_Bias: .0130000003
    m_NormalBias: 1.454
  m_Cookie: {fileID: 0}
  m_DrawHalo: 0
  m_Flare: {fileID: 0}
  m_RenderMode: 0
  m_CullingMask:
    serializedVersion: 2
    m_Bits: 4294967295
  m_Lightmapping: 1
  m_BounceIntensity: 1
  m_ShadowRadius: 0
  m_ShadowAngle: 0
  m_AreaSize: {x: 1, y: 1}
--- !u!4 &1992624482
Transform:
  m_ObjectHideFlags: 0
  m_PrefabParentObject: {fileID: 0}
  m_PrefabInternal: {fileID: 0}
  m_GameObject: {fileID: 1992624480}
  m_LocalRotation: {x: .393819273, y: -.168662533, z: -.0172409639, w: .903416872}
  m_LocalPosition: {x: 456.455017, y: -155.577301, z: 43.0275574}
  m_LocalScale: {x: 1, y: 1, z: 1}
  m_Children: []
  m_Father: {fileID: 0}
  m_RootOrder: 0
--- !u!1 &2141417644
GameObject:
  m_ObjectHideFlags: 0
  m_PrefabParentObject: {fileID: 0}
  m_PrefabInternal: {fileID: 0}
  serializedVersion: 4
  m_Component:
  - 224: {fileID: 2141417645}
  - 222: {fileID: 2141417648}
  - 114: {fileID: 2141417647}
  - 114: {fileID: 2141417646}
  m_Layer: 5
  m_Name: Leaves
  m_TagString: Untagged
  m_Icon: {fileID: 0}
  m_NavMeshLayer: 0
  m_StaticEditorFlags: 0
  m_IsActive: 1
--- !u!224 &2141417645
RectTransform:
  m_ObjectHideFlags: 0
  m_PrefabParentObject: {fileID: 0}
  m_PrefabInternal: {fileID: 0}
  m_GameObject: {fileID: 2141417644}
  m_LocalRotation: {x: 0, y: 0, z: 0, w: 1}
  m_LocalPosition: {x: 0, y: 0, z: 0}
  m_LocalScale: {x: 1, y: 1, z: 1}
  m_Children:
  - {fileID: 1195630379}
  m_Father: {fileID: 416587706}
  m_RootOrder: 6
  m_AnchorMin: {x: 0, y: .456631631}
  m_AnchorMax: {x: .0558787398, y: .535558939}
  m_AnchoredPosition: {x: 0, y: .0999984741}
  m_SizeDelta: {x: -.0500030518, y: -1.52587891e-05}
  m_Pivot: {x: .5, y: .5}
--- !u!114 &2141417646
MonoBehaviour:
  m_ObjectHideFlags: 0
  m_PrefabParentObject: {fileID: 0}
  m_PrefabInternal: {fileID: 0}
  m_GameObject: {fileID: 2141417644}
  m_Enabled: 1
  m_EditorHideFlags: 0
  m_Script: {fileID: 1392445389, guid: f5f67c52d1564df4a8936ccd202a3bd8, type: 3}
  m_Name: 
  m_EditorClassIdentifier: 
  m_Navigation:
    m_Mode: 3
    m_SelectOnUp: {fileID: 0}
    m_SelectOnDown: {fileID: 0}
    m_SelectOnLeft: {fileID: 0}
    m_SelectOnRight: {fileID: 0}
  m_Transition: 1
  m_Colors:
    m_NormalColor: {r: .220588207, g: .220588207, b: .220588207, a: .635294139}
    m_HighlightedColor: {r: .960784316, g: .960784316, b: .960784316, a: 1}
    m_PressedColor: {r: .784313738, g: .784313738, b: .784313738, a: 1}
    m_DisabledColor: {r: .784313738, g: .784313738, b: .784313738, a: .501960814}
    m_ColorMultiplier: 1
    m_FadeDuration: .100000001
  m_SpriteState:
    m_HighlightedSprite: {fileID: 0}
    m_PressedSprite: {fileID: 0}
    m_DisabledSprite: {fileID: 0}
  m_AnimationTriggers:
    m_NormalTrigger: Normal
    m_HighlightedTrigger: Highlighted
    m_PressedTrigger: Pressed
    m_DisabledTrigger: Disabled
  m_Interactable: 1
  m_TargetGraphic: {fileID: 2141417647}
  m_OnClick:
    m_PersistentCalls:
      m_Calls:
      - m_Target: {fileID: 297876187}
        m_MethodName: SetType
        m_Mode: 5
        m_Arguments:
          m_ObjectArgument: {fileID: 0}
          m_ObjectArgumentAssemblyTypeName: UnityEngine.Object, UnityEngine
          m_IntArgument: 3
          m_FloatArgument: 0
          m_StringArgument: leaves
          m_BoolArgument: 0
        m_CallState: 2
    m_TypeName: UnityEngine.UI.Button+ButtonClickedEvent, UnityEngine.UI, Version=1.0.0.0,
      Culture=neutral, PublicKeyToken=null
--- !u!114 &2141417647
MonoBehaviour:
  m_ObjectHideFlags: 0
  m_PrefabParentObject: {fileID: 0}
  m_PrefabInternal: {fileID: 0}
  m_GameObject: {fileID: 2141417644}
  m_Enabled: 1
  m_EditorHideFlags: 0
  m_Script: {fileID: -765806418, guid: f5f67c52d1564df4a8936ccd202a3bd8, type: 3}
  m_Name: 
  m_EditorClassIdentifier: 
  m_Material: {fileID: 0}
  m_Color: {r: 1, g: 1, b: 1, a: 1}
  m_Sprite: {fileID: 0}
  m_Type: 1
  m_PreserveAspect: 0
  m_FillCenter: 1
  m_FillMethod: 4
  m_FillAmount: 1
  m_FillClockwise: 1
  m_FillOrigin: 0
--- !u!222 &2141417648
CanvasRenderer:
  m_ObjectHideFlags: 0
  m_PrefabParentObject: {fileID: 0}
  m_PrefabInternal: {fileID: 0}
  m_GameObject: {fileID: 2141417644}
--- !u!1 &2147088974
GameObject:
  m_ObjectHideFlags: 0
  m_PrefabParentObject: {fileID: 0}
  m_PrefabInternal: {fileID: 0}
  serializedVersion: 4
  m_Component:
  - 224: {fileID: 2147088975}
  - 222: {fileID: 2147088977}
  - 114: {fileID: 2147088976}
  m_Layer: 5
  m_Name: Text
  m_TagString: Untagged
  m_Icon: {fileID: 0}
  m_NavMeshLayer: 0
  m_StaticEditorFlags: 0
  m_IsActive: 1
--- !u!224 &2147088975
RectTransform:
  m_ObjectHideFlags: 0
  m_PrefabParentObject: {fileID: 0}
  m_PrefabInternal: {fileID: 0}
  m_GameObject: {fileID: 2147088974}
  m_LocalRotation: {x: 0, y: 0, z: 0, w: 1}
  m_LocalPosition: {x: 0, y: 0, z: 0}
  m_LocalScale: {x: 1, y: 1, z: 1}
  m_Children: []
  m_Father: {fileID: 1113928248}
  m_RootOrder: 0
  m_AnchorMin: {x: 0, y: 0}
  m_AnchorMax: {x: 1, y: 1}
  m_AnchoredPosition: {x: 0, y: 0}
  m_SizeDelta: {x: 0, y: 0}
  m_Pivot: {x: .5, y: .5}
--- !u!114 &2147088976
MonoBehaviour:
  m_ObjectHideFlags: 0
  m_PrefabParentObject: {fileID: 0}
  m_PrefabInternal: {fileID: 0}
  m_GameObject: {fileID: 2147088974}
  m_Enabled: 1
  m_EditorHideFlags: 0
  m_Script: {fileID: 708705254, guid: f5f67c52d1564df4a8936ccd202a3bd8, type: 3}
  m_Name: 
  m_EditorClassIdentifier: 
  m_Material: {fileID: 0}
  m_Color: {r: .801470578, g: .801470578, b: .801470578, a: 1}
  m_FontData:
    m_Font: {fileID: 10102, guid: 0000000000000000e000000000000000, type: 0}
    m_FontSize: 14
    m_FontStyle: 0
    m_BestFit: 0
    m_MinSize: 10
    m_MaxSize: 40
    m_Alignment: 4
    m_RichText: 1
    m_HorizontalOverflow: 0
    m_VerticalOverflow: 0
    m_LineSpacing: 1
  m_Text: Imported Model
--- !u!222 &2147088977
CanvasRenderer:
  m_ObjectHideFlags: 0
  m_PrefabParentObject: {fileID: 0}
  m_PrefabInternal: {fileID: 0}
  m_GameObject: {fileID: 2147088974}<|MERGE_RESOLUTION|>--- conflicted
+++ resolved
@@ -1462,29 +1462,6 @@
       propertyPath: m_RootOrder
       value: 3
       objectReference: {fileID: 0}
-<<<<<<< HEAD
-    - target: {fileID: 11436550, guid: 28fc5073d6f2b5b42acaec530dd745cd, type: 2}
-      propertyPath: blockIsSolid.Array.data[3]
-      value: 0
-      objectReference: {fileID: 0}
-    - target: {fileID: 11436550, guid: 28fc5073d6f2b5b42acaec530dd745cd, type: 2}
-      propertyPath: blockIsSolid.Array.data[5]
-      value: 0
-      objectReference: {fileID: 0}
-    - target: {fileID: 11446294, guid: 28fc5073d6f2b5b42acaec530dd745cd, type: 2}
-      propertyPath: blockName
-      value: grass
-      objectReference: {fileID: 0}
-    - target: {fileID: 11403132, guid: 28fc5073d6f2b5b42acaec530dd745cd, type: 2}
-      propertyPath: baseHeight
-      value: 50
-      objectReference: {fileID: 0}
-    - target: {fileID: 11478306, guid: 28fc5073d6f2b5b42acaec530dd745cd, type: 2}
-      propertyPath: baseHeight
-      value: 51
-      objectReference: {fileID: 0}
-=======
->>>>>>> 2caada32
     m_RemovedComponents: []
   m_ParentPrefab: {fileID: 100100000, guid: 28fc5073d6f2b5b42acaec530dd745cd, type: 2}
   m_IsPrefabParent: 0
